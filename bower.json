--- conflicted
+++ resolved
@@ -1,10 +1,6 @@
 {
   "name": "pdfmake",
-<<<<<<< HEAD
-  "version": "0.1.13.raphaelboukara",
-=======
   "version": "0.1.14",
->>>>>>> d7d43454
   "homepage": "https://bpampuch.github.io/pdfmake",
   "authors": [
     "Bartek Pampuch <bartosz.pampuch@gmail.com>"
